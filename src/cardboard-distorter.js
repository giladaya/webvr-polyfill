--- conflicted
+++ resolved
@@ -65,16 +65,11 @@
   this.realColorMask = gl.colorMask;
   this.realClearColor = gl.clearColor;
   this.realViewport = gl.viewport;
-<<<<<<< HEAD
 
   if (!Util.isIOS()) {
     this.realCanvasWidth = Object.getOwnPropertyDescriptor(gl.canvas.__proto__, 'width');
     this.realCanvasHeight = Object.getOwnPropertyDescriptor(gl.canvas.__proto__, 'height');
   }
-=======
-  this.realCanvasWidth = this.getOwnPropertyDescriptor_(gl.canvas.__proto__, 'width');
-  this.realCanvasHeight = this.getOwnPropertyDescriptor_(gl.canvas.__proto__, 'height');
->>>>>>> 0d933e20
 
   this.isPatched = false;
 
