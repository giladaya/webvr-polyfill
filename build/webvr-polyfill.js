(function e(t,n,r){function s(o,u){if(!n[o]){if(!t[o]){var a=typeof require=="function"&&require;if(!u&&a)return a(o,!0);if(i)return i(o,!0);var f=new Error("Cannot find module '"+o+"'");throw f.code="MODULE_NOT_FOUND",f}var l=n[o]={exports:{}};t[o][0].call(l.exports,function(e){var n=t[o][1][e];return s(n?n:e)},l,l.exports,e,t,n,r)}return n[o].exports}var i=typeof require=="function"&&require;for(var o=0;o<r.length;o++)s(r[o]);return s})({1:[function(require,module,exports){
/*
 * Copyright 2015 Google Inc. All Rights Reserved.
 * Licensed under the Apache License, Version 2.0 (the "License");
 * you may not use this file except in compliance with the License.
 * You may obtain a copy of the License at
 *
 *     http://www.apache.org/licenses/LICENSE-2.0
 *
 * Unless required by applicable law or agreed to in writing, software
 * distributed under the License is distributed on an "AS IS" BASIS,
 * WITHOUT WARRANTIES OR CONDITIONS OF ANY KIND, either express or implied.
 * See the License for the specific language governing permissions and
 * limitations under the License.
 */

/**
 * The base class for all VR devices.
 */
function VRDevice() {
  this.hardwareUnitId = 'webvr-polyfill hardwareUnitId';
  this.deviceId = 'webvr-polyfill deviceId';
  this.deviceName = 'webvr-polyfill deviceName';
}

/**
 * The base class for all VR HMD devices.
 */
function HMDVRDevice() {
}
HMDVRDevice.prototype = new VRDevice();

/**
 * The base class for all VR position sensor devices.
 */
function PositionSensorVRDevice() {
}
PositionSensorVRDevice.prototype = new VRDevice();

module.exports.VRDevice = VRDevice;
module.exports.HMDVRDevice = HMDVRDevice;
module.exports.PositionSensorVRDevice = PositionSensorVRDevice;

},{}],2:[function(require,module,exports){
/*
 * Copyright 2015 Google Inc. All Rights Reserved.
 * Licensed under the Apache License, Version 2.0 (the "License");
 * you may not use this file except in compliance with the License.
 * You may obtain a copy of the License at
 *
 *     http://www.apache.org/licenses/LICENSE-2.0
 *
 * Unless required by applicable law or agreed to in writing, software
 * distributed under the License is distributed on an "AS IS" BASIS,
 * WITHOUT WARRANTIES OR CONDITIONS OF ANY KIND, either express or implied.
 * See the License for the specific language governing permissions and
 * limitations under the License.
 */
var HMDVRDevice = require('./base.js').HMDVRDevice;

// Constants from vrtoolkit: https://github.com/googlesamples/cardboard-java.
var INTERPUPILLARY_DISTANCE = 0.06;
var DEFAULT_MAX_FOV_LEFT_RIGHT = 40;
var DEFAULT_MAX_FOV_BOTTOM = 40;
var DEFAULT_MAX_FOV_TOP = 40;

/**
 * The HMD itself, providing rendering parameters.
 */
function CardboardHMDVRDevice() {
  // From com/google/vrtoolkit/cardboard/FieldOfView.java.
  this.fov = {
    upDegrees: DEFAULT_MAX_FOV_TOP,
    downDegrees: DEFAULT_MAX_FOV_BOTTOM,
    leftDegrees: DEFAULT_MAX_FOV_LEFT_RIGHT,
    rightDegrees: DEFAULT_MAX_FOV_LEFT_RIGHT
  };
  // Set display constants.
  this.eyeTranslationLeft = {
    x: INTERPUPILLARY_DISTANCE * -0.5,
    y: 0,
    z: 0
  };
  this.eyeTranslationRight = {
    x: INTERPUPILLARY_DISTANCE * 0.5,
    y: 0,
    z: 0
  };
}
CardboardHMDVRDevice.prototype = new HMDVRDevice();

CardboardHMDVRDevice.prototype.getEyeParameters = function(whichEye) {
  var eyeTranslation;
  if (whichEye == 'left') {
    eyeTranslation = this.eyeTranslationLeft;
  } else if (whichEye == 'right') {
    eyeTranslation = this.eyeTranslationRight;
  } else {
    console.error('Invalid eye provided: %s', whichEye);
    return null;
  }
  return {
    recommendedFieldOfView: this.fov,
    eyeTranslation: eyeTranslation
  };
};

module.exports = CardboardHMDVRDevice;

},{"./base.js":1}],3:[function(require,module,exports){
/*
 * Copyright 2015 Google Inc. All Rights Reserved.
 * Licensed under the Apache License, Version 2.0 (the "License");
 * you may not use this file except in compliance with the License.
 * You may obtain a copy of the License at
 *
 *     http://www.apache.org/licenses/LICENSE-2.0
 *
 * Unless required by applicable law or agreed to in writing, software
 * distributed under the License is distributed on an "AS IS" BASIS,
 * WITHOUT WARRANTIES OR CONDITIONS OF ANY KIND, either express or implied.
 * See the License for the specific language governing permissions and
 * limitations under the License.
 */

/**
 * TODO: Fix up all "new THREE" instantiations to improve performance.
 */
var SensorSample = require('./sensor-sample.js');
var THREE = require('./three-math.js');
var Util = require('./util.js');

var DEBUG = false;

/**
 * An implementation of a simple complementary filter, which fuses gyroscope and
 * accelerometer data from the 'devicemotion' event.
 *
 * Accelerometer data is very noisy, but stable over the long term.
 * Gyroscope data is smooth, but tends to drift over the long term.
 *
 * This fusion is relatively simple:
 * 1. Get orientation estimates from accelerometer by applying a low-pass filter
 *    on that data.
 * 2. Get orientation estimates from gyroscope by integrating over time.
 * 3. Combine the two estimates, weighing (1) in the long term, but (2) for the
 *    short term.
 */
function ComplementaryFilter(kFilter) {
  this.kFilter = kFilter;

  // Raw sensor measurements.
  this.currentAccelMeasurement = new SensorSample();
  this.currentGyroMeasurement = new SensorSample();
  this.previousGyroMeasurement = new SensorSample();

  // Current filter orientation
  this.filterQ = new THREE.Quaternion();
  this.previousFilterQ = new THREE.Quaternion();

  // Orientation based on the accelerometer.
  this.accelQ = new THREE.Quaternion();
  // Whether or not the orientation has been initialized.
  this.isOrientationInitialized = false;
  // Running estimate of gravity based on the current orientation.
  this.estimatedGravity = new THREE.Vector3();
  // Measured gravity based on accelerometer.
  this.measuredGravity = new THREE.Vector3();

  // Debug only quaternion of gyro-based orientation.
  this.gyroIntegralQ = new THREE.Quaternion();
}

ComplementaryFilter.prototype.addAccelMeasurement = function(vector, timestampS) {
  this.currentAccelMeasurement.set(vector, timestampS);
};

ComplementaryFilter.prototype.addGyroMeasurement = function(vector, timestampS) {
  this.currentGyroMeasurement.set(vector, timestampS);

  var deltaT = timestampS - this.previousGyroMeasurement.timestampS;
  if (Util.isTimestampDeltaValid(deltaT)) {
    this.run_();
  }
  
  this.previousGyroMeasurement.copy(this.currentGyroMeasurement);
};

ComplementaryFilter.prototype.run_ = function() {
  this.accelQ = this.accelToQuaternion_(this.currentAccelMeasurement.sample);

  if (!this.isOrientationInitialized) {
    this.previousFilterQ.copy(this.accelQ);
    this.isOrientationInitialized = true;
    return;
  }

  var deltaT = this.currentGyroMeasurement.timestampS -
      this.previousGyroMeasurement.timestampS;

  // Convert gyro rotation vector to a quaternion delta.
  var gyroDeltaQ = this.gyroToQuaternionDelta_(this.currentGyroMeasurement.sample, deltaT);
  this.gyroIntegralQ.multiply(gyroDeltaQ);

  // filter_1 = K * (filter_0 + gyro * dT) + (1 - K) * accel.
  this.filterQ.copy(this.previousFilterQ);
  this.filterQ.multiply(gyroDeltaQ);

  // Calculate the delta between the current estimated gravity and the real
  // gravity vector from accelerometer.
  var invFilterQ = new THREE.Quaternion();
  invFilterQ.copy(this.filterQ);
  invFilterQ.inverse();

  this.estimatedGravity.set(0, 0, -1);
  this.estimatedGravity.applyQuaternion(invFilterQ);
  this.estimatedGravity.normalize();

  this.measuredGravity.copy(this.currentAccelMeasurement.sample);
  this.measuredGravity.normalize();

  // Compare estimated gravity with measured gravity, get the delta quaternion
  // between the two.
  var deltaQ = new THREE.Quaternion();
  deltaQ.setFromUnitVectors(this.estimatedGravity, this.measuredGravity);
  deltaQ.inverse();

  if (DEBUG) {
    console.log('Delta: %d deg, G_est: (%s, %s, %s), G_meas: (%s, %s, %s)',
                THREE.Math.radToDeg(Util.getQuaternionAngle(deltaQ)),
                (this.estimatedGravity.x).toFixed(1),
                (this.estimatedGravity.y).toFixed(1),
                (this.estimatedGravity.z).toFixed(1),
                (this.measuredGravity.x).toFixed(1),
                (this.measuredGravity.y).toFixed(1),
                (this.measuredGravity.z).toFixed(1));
  }

  // Calculate the SLERP target: current orientation plus the measured-estimated
  // quaternion delta.
  var targetQ = new THREE.Quaternion();
  targetQ.copy(this.filterQ);
  targetQ.multiply(deltaQ);

  // SLERP factor: 0 is pure gyro, 1 is pure accel.
  this.filterQ.slerp(targetQ, 1 - this.kFilter);

  this.previousFilterQ.copy(this.filterQ);
};

ComplementaryFilter.prototype.getOrientation = function() {
  return this.filterQ;
};

ComplementaryFilter.prototype.accelToQuaternion_ = function(accel) {
  var normAccel = new THREE.Vector3();
  normAccel.copy(accel);
  normAccel.normalize();
  var quat = new THREE.Quaternion();
  quat.setFromUnitVectors(new THREE.Vector3(0, 0, -1), normAccel);
  return quat;
};

ComplementaryFilter.prototype.gyroToQuaternionDelta_ = function(gyro, dt) {
  // Extract axis and angle from the gyroscope data.
  var quat = new THREE.Quaternion();
  var axis = new THREE.Vector3();
  axis.copy(gyro);
  axis.normalize();
  quat.setFromAxisAngle(axis, gyro.length() * dt);
  return quat;
};


module.exports = ComplementaryFilter;

},{"./sensor-sample.js":8,"./three-math.js":9,"./util.js":11}],4:[function(require,module,exports){
/*
 * Copyright 2015 Google Inc. All Rights Reserved.
 * Licensed under the Apache License, Version 2.0 (the "License");
 * you may not use this file except in compliance with the License.
 * You may obtain a copy of the License at
 *
 *     http://www.apache.org/licenses/LICENSE-2.0
 *
 * Unless required by applicable law or agreed to in writing, software
 * distributed under the License is distributed on an "AS IS" BASIS,
 * WITHOUT WARRANTIES OR CONDITIONS OF ANY KIND, either express or implied.
 * See the License for the specific language governing permissions and
 * limitations under the License.
 */
var PositionSensorVRDevice = require('./base.js').PositionSensorVRDevice;

var ComplementaryFilter = require('./complementary-filter.js');
var PosePredictor = require('./pose-predictor.js');
var TouchPanner = require('./touch-panner.js');
<<<<<<< HEAD
var Util = require('./util.js');

WEBVR_YAW_ONLY = false;
=======
var THREE = require('./three-math.js');
var Util = require('./util.js');
>>>>>>> 818aea86

/**
 * The positional sensor, implemented using DeviceMotion APIs.
 */
function FusionPositionSensorVRDevice() {
  this.deviceId = 'webvr-polyfill:fused';
  this.deviceName = 'VR Position Device (webvr-polyfill:fused)';

  this.accelerometer = new THREE.Vector3();
  this.gyroscope = new THREE.Vector3();

  window.addEventListener('devicemotion', this.onDeviceMotionChange_.bind(this));
  window.addEventListener('orientationchange', this.onScreenOrientationChange_.bind(this));

  this.filter = new ComplementaryFilter(WebVRConfig.K_FILTER || 0.98);
  this.posePredictor = new PosePredictor(WebVRConfig.PREDICTION_TIME_S || 0.050);
  this.touchPanner = new TouchPanner();

  this.filterToWorldQ = new THREE.Quaternion();

  // Set the filter to world transform, depending on OS.
  if (Util.isIOS()) {
    this.filterToWorldQ.setFromAxisAngle(new THREE.Vector3(1, 0, 0), Math.PI/2);
  } else {
    this.filterToWorldQ.setFromAxisAngle(new THREE.Vector3(1, 0, 0), -Math.PI/2);
  }

  this.worldToScreenQ = new THREE.Quaternion();
  this.setScreenTransform_();

  // Keep track of a reset transform for resetSensor.
  this.resetQ = new THREE.Quaternion();
}
FusionPositionSensorVRDevice.prototype = new PositionSensorVRDevice();

/**
 * Returns {orientation: {x,y,z,w}, position: null}.
 * Position is not supported since we can't do 6DOF.
 */
FusionPositionSensorVRDevice.prototype.getState = function() {
  return {
    hasOrientation: true,
    orientation: this.getOrientation(),
    hasPosition: false,
    position: null
  }
};

FusionPositionSensorVRDevice.prototype.getOrientation = function() {
  // Convert from filter space to the the same system used by the
  // deviceorientation event.
  var orientation = this.filter.getOrientation();

  // Predict orientation.
  this.predictedQ = this.posePredictor.getPrediction(orientation, this.gyroscope, this.previousTimestampS);

  // Convert to THREE coordinate system: -Z forward, Y up, X right.
  var out = new THREE.Quaternion();
  out.copy(this.filterToWorldQ);
  out.multiply(this.resetQ);
  out.multiply(this.touchPanner.getOrientation());
  out.multiply(this.predictedQ);
  out.multiply(this.worldToScreenQ);
  return out;
};

FusionPositionSensorVRDevice.prototype.resetSensor = function() {
  var euler = new THREE.Euler();
  euler.setFromQuaternion(this.filter.getOrientation());
  var yaw = euler.y;
  console.log('resetSensor with yaw: %f', yaw);
  this.resetQ.setFromAxisAngle(new THREE.Vector3(0, 0, 1), -yaw);
  this.touchPanner.resetSensor();
};

FusionPositionSensorVRDevice.prototype.onDeviceMotionChange_ = function(deviceMotion) {
  var accGravity = deviceMotion.accelerationIncludingGravity;
  var rotRate = deviceMotion.rotationRate;
  var timestampS = deviceMotion.timeStamp / 1000;

  var deltaS = timestampS - this.previousTimestampS;
  if (deltaS <= Util.MIN_TIMESTEP || deltaS > Util.MAX_TIMESTEP) {
    console.warn('Invalid timestamps detected. Time step between successive ' +
                 'gyroscope sensor samples is very small or not monotonic');
    this.previousTimestampS = timestampS;
    return;
  }
  this.accelerometer.set(-accGravity.x, -accGravity.y, -accGravity.z);
  this.gyroscope.set(rotRate.alpha, rotRate.beta, rotRate.gamma);

<<<<<<< HEAD
  // Rotation around the z-axis.
  var alpha = THREE.Math.degToRad(this.deviceOrientation.alpha);
  // Front-to-back (in portrait) rotation (x-axis).
  var beta = THREE.Math.degToRad(this.deviceOrientation.beta);
  // Left to right (in portrait) rotation (y-axis).
  var gamma = THREE.Math.degToRad(this.deviceOrientation.gamma);
  var orient = THREE.Math.degToRad(this.screenOrientation);

  // Use three.js to convert to quaternion. Lifted from
  // https://github.com/richtr/threeVR/blob/master/js/DeviceOrientationController.js
  this.deviceEuler.set(beta, alpha, -gamma, 'YXZ');
  this.tmpQuaternion.setFromEuler(this.deviceEuler);
  this.minusHalfAngle = -orient / 2;
  this.screenTransform.set(0, Math.sin(this.minusHalfAngle), 0, Math.cos(this.minusHalfAngle));
  // Take into account the reset transformation.
  this.finalQuaternion.copy(this.resetTransform);
  // And any rotations done via touch events.
  this.finalQuaternion.multiply(this.touchPanner.getOrientation());
  this.finalQuaternion.multiply(this.tmpQuaternion);
  this.finalQuaternion.multiply(this.screenTransform);
  this.finalQuaternion.multiply(this.worldTransform);

  this.posePredictor.setScreenOrientation(this.screenOrientation);

  var bestTime = this.deviceOrientation.timeStamp;
  var rotRate = this.deviceMotion && this.deviceMotion.rotationRate;
  var out = this.posePredictor.getPrediction(
      this.finalQuaternion, rotRate, bestTime);

  // Adjust for pitch constraints (for non-spherical panos).
  if (WEBVR_YAW_ONLY) {
    out.x = 0;
    out.z = 0;
    out.normalize();
  }
  return out;
=======
  // In iOS, rotationRate is reported in degrees, so we first convert to
  // radians.
  if (Util.isIOS()) {
    this.gyroscope.multiplyScalar(Math.PI / 180);
  }

  this.filter.addAccelMeasurement(this.accelerometer, timestampS);
  this.filter.addGyroMeasurement(this.gyroscope, timestampS);

  this.previousTimestampS = timestampS;
>>>>>>> 818aea86
};

FusionPositionSensorVRDevice.prototype.onScreenOrientationChange_ =
    function(screenOrientation) {
  this.setScreenTransform_();
};

FusionPositionSensorVRDevice.prototype.setScreenTransform_ = function() {
  this.worldToScreenQ.set(0, 0, 0, 1);
  switch (window.orientation) {
    case 0:
      break;
    case 90:
      this.worldToScreenQ.setFromAxisAngle(new THREE.Vector3(0, 0, 1), -Math.PI/2);
      break;
    case -90: 
      this.worldToScreenQ.setFromAxisAngle(new THREE.Vector3(0, 0, 1), Math.PI/2);
      break;
    case 180:
      // TODO.
      break;
  }
};


<<<<<<< HEAD
},{"./base.js":1,"./pose-predictor.js":6,"./three-math.js":7,"./touch-panner.js":8,"./util.js":9}],4:[function(require,module,exports){
=======
module.exports = FusionPositionSensorVRDevice;

},{"./base.js":1,"./complementary-filter.js":3,"./pose-predictor.js":7,"./three-math.js":9,"./touch-panner.js":10,"./util.js":11}],5:[function(require,module,exports){
>>>>>>> 818aea86
/*
 * Copyright 2015 Google Inc. All Rights Reserved.
 * Licensed under the Apache License, Version 2.0 (the "License");
 * you may not use this file except in compliance with the License.
 * You may obtain a copy of the License at
 *
 *     http://www.apache.org/licenses/LICENSE-2.0
 *
 * Unless required by applicable law or agreed to in writing, software
 * distributed under the License is distributed on an "AS IS" BASIS,
 * WITHOUT WARRANTIES OR CONDITIONS OF ANY KIND, either express or implied.
 * See the License for the specific language governing permissions and
 * limitations under the License.
 */
var WebVRPolyfill = require('./webvr-polyfill.js');

// Initialize a WebVRConfig just in case.
window.WebVRConfig = window.WebVRConfig || {};
new WebVRPolyfill();

},{"./webvr-polyfill.js":12}],6:[function(require,module,exports){
/*
 * Copyright 2015 Google Inc. All Rights Reserved.
 * Licensed under the Apache License, Version 2.0 (the "License");
 * you may not use this file except in compliance with the License.
 * You may obtain a copy of the License at
 *
 *     http://www.apache.org/licenses/LICENSE-2.0
 *
 * Unless required by applicable law or agreed to in writing, software
 * distributed under the License is distributed on an "AS IS" BASIS,
 * WITHOUT WARRANTIES OR CONDITIONS OF ANY KIND, either express or implied.
 * See the License for the specific language governing permissions and
 * limitations under the License.
 */
var PositionSensorVRDevice = require('./base.js').PositionSensorVRDevice;
var THREE = require('./three-math.js');
var Util = require('./util.js');

// How much to rotate per key stroke.
var KEY_SPEED = 0.15;
var KEY_ANIMATION_DURATION = 80;

// How much to rotate for mouse events.
var MOUSE_SPEED_X = 0.5;
var MOUSE_SPEED_Y = 0.3;

/**
 * A virtual position sensor, implemented using keyboard and
 * mouse APIs. This is designed as for desktops/laptops where no Device*
 * events work.
 */
function MouseKeyboardPositionSensorVRDevice() {
  this.deviceId = 'webvr-polyfill:mouse-keyboard';
  this.deviceName = 'VR Position Device (webvr-polyfill:mouse-keyboard)';

  // Attach to mouse and keyboard events.
  window.addEventListener('keydown', this.onKeyDown_.bind(this));
  window.addEventListener('mousemove', this.onMouseMove_.bind(this));
  window.addEventListener('mousedown', this.onMouseDown_.bind(this));
  window.addEventListener('mouseup', this.onMouseUp_.bind(this));

  this.phi = 0;
  this.theta = 0;

  // Variables for keyboard-based rotation animation.
  this.targetAngle = null;

  // State variables for calculations.
  this.euler = new THREE.Euler();
  this.orientation = new THREE.Quaternion();

  // Variables for mouse-based rotation.
  this.rotateStart = new THREE.Vector2();
  this.rotateEnd = new THREE.Vector2();
  this.rotateDelta = new THREE.Vector2();
}
MouseKeyboardPositionSensorVRDevice.prototype = new PositionSensorVRDevice();

/**
 * Returns {orientation: {x,y,z,w}, position: null}.
 * Position is not supported for parity with other PositionSensors.
 */
MouseKeyboardPositionSensorVRDevice.prototype.getState = function() {
  this.euler.set(this.phi, this.theta, 0, 'YXZ');
  this.orientation.setFromEuler(this.euler);

  return {
    hasOrientation: true,
    orientation: this.orientation,
    hasPosition: false,
    position: null
  }
};

MouseKeyboardPositionSensorVRDevice.prototype.onKeyDown_ = function(e) {
  // Track WASD and arrow keys.
  if (e.keyCode == 38) { // Up key.
    this.animatePhi_(this.phi + KEY_SPEED);
  } else if (e.keyCode == 39) { // Right key.
    this.animateTheta_(this.theta - KEY_SPEED);
  } else if (e.keyCode == 40) { // Down key.
    this.animatePhi_(this.phi - KEY_SPEED);
  } else if (e.keyCode == 37) { // Left key.
    this.animateTheta_(this.theta + KEY_SPEED);
  }
};

MouseKeyboardPositionSensorVRDevice.prototype.animateTheta_ = function(targetAngle) {
  this.animateKeyTransitions_('theta', targetAngle);
};

MouseKeyboardPositionSensorVRDevice.prototype.animatePhi_ = function(targetAngle) {
  // Prevent looking too far up or down.
  targetAngle = Util.clamp(targetAngle, -Math.PI/2, Math.PI/2);
  this.animateKeyTransitions_('phi', targetAngle);
};

/**
 * Start an animation to transition an angle from one value to another.
 */
MouseKeyboardPositionSensorVRDevice.prototype.animateKeyTransitions_ = function(angleName, targetAngle) {
  // If an animation is currently running, cancel it.
  if (this.angleAnimation) {
    clearInterval(this.angleAnimation);
  }
  var startAngle = this[angleName];
  var startTime = new Date();
  // Set up an interval timer to perform the animation.
  this.angleAnimation = setInterval(function() {
    // Once we're finished the animation, we're done.
    var elapsed = new Date() - startTime;
    if (elapsed >= KEY_ANIMATION_DURATION) {
      this[angleName] = targetAngle;
      clearInterval(this.angleAnimation);
      return;
    }
    // Linearly interpolate the angle some amount.
    var percent = elapsed / KEY_ANIMATION_DURATION;
    this[angleName] = startAngle + (targetAngle - startAngle) * percent;
  }.bind(this), 1000/60);
};

MouseKeyboardPositionSensorVRDevice.prototype.onMouseDown_ = function(e) {
  this.rotateStart.set(e.clientX, e.clientY);
  this.isDragging = true;
};

// Very similar to https://gist.github.com/mrflix/8351020
MouseKeyboardPositionSensorVRDevice.prototype.onMouseMove_ = function(e) {
  if (!this.isDragging && !this.isPointerLocked_()) {
    return;
  }
  // Support pointer lock API.
  if (this.isPointerLocked_()) {
    var movementX = e.movementX || e.mozMovementX || 0;
    var movementY = e.movementY || e.mozMovementY || 0;
    this.rotateEnd.set(this.rotateStart.x - movementX, this.rotateStart.y - movementY);
  } else {
    this.rotateEnd.set(e.clientX, e.clientY);
  }
  // Calculate how much we moved in mouse space.
  this.rotateDelta.subVectors(this.rotateEnd, this.rotateStart);
  this.rotateStart.copy(this.rotateEnd);

  // Keep track of the cumulative euler angles.
  var element = document.body;
  this.phi += 2 * Math.PI * this.rotateDelta.y / element.clientHeight * MOUSE_SPEED_Y;
  this.theta += 2 * Math.PI * this.rotateDelta.x / element.clientWidth * MOUSE_SPEED_X;

  // Prevent looking too far up or down.
  this.phi = Util.clamp(this.phi, -Math.PI/2, Math.PI/2);
};

MouseKeyboardPositionSensorVRDevice.prototype.onMouseUp_ = function(e) {
  this.isDragging = false;
};

MouseKeyboardPositionSensorVRDevice.prototype.isPointerLocked_ = function() {
  var el = document.pointerLockElement || document.mozPointerLockElement ||
      document.webkitPointerLockElement;
  return el !== undefined;
};

MouseKeyboardPositionSensorVRDevice.prototype.resetSensor = function() {
  console.error('Not implemented yet.');
};

module.exports = MouseKeyboardPositionSensorVRDevice;

},{"./base.js":1,"./three-math.js":9,"./util.js":11}],7:[function(require,module,exports){
/*
 * Copyright 2015 Google Inc. All Rights Reserved.
 * Licensed under the Apache License, Version 2.0 (the "License");
 * you may not use this file except in compliance with the License.
 * You may obtain a copy of the License at
 *
 *     http://www.apache.org/licenses/LICENSE-2.0
 *
 * Unless required by applicable law or agreed to in writing, software
 * distributed under the License is distributed on an "AS IS" BASIS,
 * WITHOUT WARRANTIES OR CONDITIONS OF ANY KIND, either express or implied.
 * See the License for the specific language governing permissions and
 * limitations under the License.
 */
var THREE = require('./three-math.js');

var DEBUG = false;

/**
 * Given an orientation and the gyroscope data, predicts the future orientation
 * of the head. This makes rendering appear faster.
 *
 * Also see: http://msl.cs.uiuc.edu/~lavalle/papers/LavYerKatAnt14.pdf
 *
 * @param {Number} predictionTimeS time from head movement to the appearance of
 * the corresponding image.
 */
function PosePredictor(predictionTimeS) {
  this.predictionTimeS = predictionTimeS;

  // The quaternion corresponding to the previous state.
  this.previousQ = new THREE.Quaternion();
  // Previous time a prediction occurred.
  this.previousTimestampS = null;

  // The delta quaternion that adjusts the current pose.
  this.deltaQ = new THREE.Quaternion();
  // The output quaternion.
  this.outQ = new THREE.Quaternion();
}

PosePredictor.prototype.getPrediction = function(currentQ, gyro, timestampS) {
  if (!this.previousTimestampS) {
    this.previousQ.copy(currentQ);
    this.previousTimestampS = timestampS;
    return currentQ;
  }

  // Calculate axis and angle based on gyroscope rotation rate data.
  var axis = new THREE.Vector3();
  axis.copy(gyro);
  axis.normalize();

  var angularSpeed = gyro.length();

  // If we're rotating slowly, don't do prediction.
  if (angularSpeed < THREE.Math.degToRad(20)) {
    if (DEBUG) {
      console.log('Moving slowly, at %s deg/s: no prediction',
                  THREE.Math.radToDeg(angularSpeed).toFixed(1));
    }
    this.outQ.copy(currentQ);
    this.previousQ.copy(currentQ);
    return this.outQ;
  }

  // Get the predicted angle based on the time delta and latency.
  var deltaT = timestampS - this.previousTimestampS;
  var predictAngle = angularSpeed * this.predictionTimeS;

  this.deltaQ.setFromAxisAngle(axis, predictAngle);
  this.outQ.copy(this.previousQ);
  this.outQ.multiply(this.deltaQ);

  this.previousQ.copy(currentQ);

  return this.outQ;
};


module.exports = PosePredictor;

},{"./three-math.js":9}],8:[function(require,module,exports){
function SensorSample(sample, timestampS) {
  this.set(sample, timestampS);
};

SensorSample.prototype.set = function(sample, timestampS) {
  this.sample = sample;
  this.timestampS = timestampS;
};

SensorSample.prototype.copy = function(sensorSample) {
  this.set(sensorSample.sample, sensorSample.timestampS);
};

module.exports = SensorSample;

},{}],9:[function(require,module,exports){
/*
 * A subset of THREE.js, providing mostly quaternion and euler-related
 * operations, manually lifted from
 * https://github.com/mrdoob/three.js/tree/master/src/math, as of 9c30286b38df039fca389989ff06ea1c15d6bad1
 */

// Only use if the real THREE is not provided.
var THREE = window.THREE || {};

// If some piece of THREE is missing, fill it in here.
if (!THREE.Quaternion || !THREE.Vector3 || !THREE.Vector2 || !THREE.Euler || !THREE.Math) {
console.log('No THREE.js found.');


/*** START Quaternion ***/

/**
 * @author mikael emtinger / http://gomo.se/
 * @author alteredq / http://alteredqualia.com/
 * @author WestLangley / http://github.com/WestLangley
 * @author bhouston / http://exocortex.com
 */

THREE.Quaternion = function ( x, y, z, w ) {

	this._x = x || 0;
	this._y = y || 0;
	this._z = z || 0;
	this._w = ( w !== undefined ) ? w : 1;

};

THREE.Quaternion.prototype = {

	constructor: THREE.Quaternion,

	_x: 0,_y: 0, _z: 0, _w: 0,

	get x () {

		return this._x;

	},

	set x ( value ) {

		this._x = value;
		this.onChangeCallback();

	},

	get y () {

		return this._y;

	},

	set y ( value ) {

		this._y = value;
		this.onChangeCallback();

	},

	get z () {

		return this._z;

	},

	set z ( value ) {

		this._z = value;
		this.onChangeCallback();

	},

	get w () {

		return this._w;

	},

	set w ( value ) {

		this._w = value;
		this.onChangeCallback();

	},

	set: function ( x, y, z, w ) {

		this._x = x;
		this._y = y;
		this._z = z;
		this._w = w;

		this.onChangeCallback();

		return this;

	},

	copy: function ( quaternion ) {

		this._x = quaternion.x;
		this._y = quaternion.y;
		this._z = quaternion.z;
		this._w = quaternion.w;

		this.onChangeCallback();

		return this;

	},

	setFromEuler: function ( euler, update ) {

		if ( euler instanceof THREE.Euler === false ) {

			throw new Error( 'THREE.Quaternion: .setFromEuler() now expects a Euler rotation rather than a Vector3 and order.' );
		}

		// http://www.mathworks.com/matlabcentral/fileexchange/
		// 	20696-function-to-convert-between-dcm-euler-angles-quaternions-and-euler-vectors/
		//	content/SpinCalc.m

		var c1 = Math.cos( euler._x / 2 );
		var c2 = Math.cos( euler._y / 2 );
		var c3 = Math.cos( euler._z / 2 );
		var s1 = Math.sin( euler._x / 2 );
		var s2 = Math.sin( euler._y / 2 );
		var s3 = Math.sin( euler._z / 2 );

		if ( euler.order === 'XYZ' ) {

			this._x = s1 * c2 * c3 + c1 * s2 * s3;
			this._y = c1 * s2 * c3 - s1 * c2 * s3;
			this._z = c1 * c2 * s3 + s1 * s2 * c3;
			this._w = c1 * c2 * c3 - s1 * s2 * s3;

		} else if ( euler.order === 'YXZ' ) {

			this._x = s1 * c2 * c3 + c1 * s2 * s3;
			this._y = c1 * s2 * c3 - s1 * c2 * s3;
			this._z = c1 * c2 * s3 - s1 * s2 * c3;
			this._w = c1 * c2 * c3 + s1 * s2 * s3;

		} else if ( euler.order === 'ZXY' ) {

			this._x = s1 * c2 * c3 - c1 * s2 * s3;
			this._y = c1 * s2 * c3 + s1 * c2 * s3;
			this._z = c1 * c2 * s3 + s1 * s2 * c3;
			this._w = c1 * c2 * c3 - s1 * s2 * s3;

		} else if ( euler.order === 'ZYX' ) {

			this._x = s1 * c2 * c3 - c1 * s2 * s3;
			this._y = c1 * s2 * c3 + s1 * c2 * s3;
			this._z = c1 * c2 * s3 - s1 * s2 * c3;
			this._w = c1 * c2 * c3 + s1 * s2 * s3;

		} else if ( euler.order === 'YZX' ) {

			this._x = s1 * c2 * c3 + c1 * s2 * s3;
			this._y = c1 * s2 * c3 + s1 * c2 * s3;
			this._z = c1 * c2 * s3 - s1 * s2 * c3;
			this._w = c1 * c2 * c3 - s1 * s2 * s3;

		} else if ( euler.order === 'XZY' ) {

			this._x = s1 * c2 * c3 - c1 * s2 * s3;
			this._y = c1 * s2 * c3 - s1 * c2 * s3;
			this._z = c1 * c2 * s3 + s1 * s2 * c3;
			this._w = c1 * c2 * c3 + s1 * s2 * s3;

		}

		if ( update !== false ) this.onChangeCallback();

		return this;

	},

	setFromAxisAngle: function ( axis, angle ) {

		// http://www.euclideanspace.com/maths/geometry/rotations/conversions/angleToQuaternion/index.htm

		// assumes axis is normalized

		var halfAngle = angle / 2, s = Math.sin( halfAngle );

		this._x = axis.x * s;
		this._y = axis.y * s;
		this._z = axis.z * s;
		this._w = Math.cos( halfAngle );

		this.onChangeCallback();

		return this;

	},

	setFromRotationMatrix: function ( m ) {

		// http://www.euclideanspace.com/maths/geometry/rotations/conversions/matrixToQuaternion/index.htm

		// assumes the upper 3x3 of m is a pure rotation matrix (i.e, unscaled)

		var te = m.elements,

			m11 = te[ 0 ], m12 = te[ 4 ], m13 = te[ 8 ],
			m21 = te[ 1 ], m22 = te[ 5 ], m23 = te[ 9 ],
			m31 = te[ 2 ], m32 = te[ 6 ], m33 = te[ 10 ],

			trace = m11 + m22 + m33,
			s;

		if ( trace > 0 ) {

			s = 0.5 / Math.sqrt( trace + 1.0 );

			this._w = 0.25 / s;
			this._x = ( m32 - m23 ) * s;
			this._y = ( m13 - m31 ) * s;
			this._z = ( m21 - m12 ) * s;

		} else if ( m11 > m22 && m11 > m33 ) {

			s = 2.0 * Math.sqrt( 1.0 + m11 - m22 - m33 );

			this._w = ( m32 - m23 ) / s;
			this._x = 0.25 * s;
			this._y = ( m12 + m21 ) / s;
			this._z = ( m13 + m31 ) / s;

		} else if ( m22 > m33 ) {

			s = 2.0 * Math.sqrt( 1.0 + m22 - m11 - m33 );

			this._w = ( m13 - m31 ) / s;
			this._x = ( m12 + m21 ) / s;
			this._y = 0.25 * s;
			this._z = ( m23 + m32 ) / s;

		} else {

			s = 2.0 * Math.sqrt( 1.0 + m33 - m11 - m22 );

			this._w = ( m21 - m12 ) / s;
			this._x = ( m13 + m31 ) / s;
			this._y = ( m23 + m32 ) / s;
			this._z = 0.25 * s;

		}

		this.onChangeCallback();

		return this;

	},

	setFromUnitVectors: function () {

		// http://lolengine.net/blog/2014/02/24/quaternion-from-two-vectors-final

		// assumes direction vectors vFrom and vTo are normalized

		var v1, r;

		var EPS = 0.000001;

		return function ( vFrom, vTo ) {

			if ( v1 === undefined ) v1 = new THREE.Vector3();

			r = vFrom.dot( vTo ) + 1;

			if ( r < EPS ) {

				r = 0;

				if ( Math.abs( vFrom.x ) > Math.abs( vFrom.z ) ) {

					v1.set( - vFrom.y, vFrom.x, 0 );

				} else {

					v1.set( 0, - vFrom.z, vFrom.y );

				}

			} else {

				v1.crossVectors( vFrom, vTo );

			}

			this._x = v1.x;
			this._y = v1.y;
			this._z = v1.z;
			this._w = r;

			this.normalize();

			return this;

		}

	}(),

	inverse: function () {

		this.conjugate().normalize();

		return this;

	},

	conjugate: function () {

		this._x *= - 1;
		this._y *= - 1;
		this._z *= - 1;

		this.onChangeCallback();

		return this;

	},

	dot: function ( v ) {

		return this._x * v._x + this._y * v._y + this._z * v._z + this._w * v._w;

	},

	lengthSq: function () {

		return this._x * this._x + this._y * this._y + this._z * this._z + this._w * this._w;

	},

	length: function () {

		return Math.sqrt( this._x * this._x + this._y * this._y + this._z * this._z + this._w * this._w );

	},

	normalize: function () {

		var l = this.length();

		if ( l === 0 ) {

			this._x = 0;
			this._y = 0;
			this._z = 0;
			this._w = 1;

		} else {

			l = 1 / l;

			this._x = this._x * l;
			this._y = this._y * l;
			this._z = this._z * l;
			this._w = this._w * l;

		}

		this.onChangeCallback();

		return this;

	},

	multiply: function ( q, p ) {

		if ( p !== undefined ) {

			console.warn( 'THREE.Quaternion: .multiply() now only accepts one argument. Use .multiplyQuaternions( a, b ) instead.' );
			return this.multiplyQuaternions( q, p );

		}

		return this.multiplyQuaternions( this, q );

	},

	multiplyQuaternions: function ( a, b ) {

		// from http://www.euclideanspace.com/maths/algebra/realNormedAlgebra/quaternions/code/index.htm

		var qax = a._x, qay = a._y, qaz = a._z, qaw = a._w;
		var qbx = b._x, qby = b._y, qbz = b._z, qbw = b._w;

		this._x = qax * qbw + qaw * qbx + qay * qbz - qaz * qby;
		this._y = qay * qbw + qaw * qby + qaz * qbx - qax * qbz;
		this._z = qaz * qbw + qaw * qbz + qax * qby - qay * qbx;
		this._w = qaw * qbw - qax * qbx - qay * qby - qaz * qbz;

		this.onChangeCallback();

		return this;

	},

	multiplyVector3: function ( vector ) {

		console.warn( 'THREE.Quaternion: .multiplyVector3() has been removed. Use is now vector.applyQuaternion( quaternion ) instead.' );
		return vector.applyQuaternion( this );

	},

	slerp: function ( qb, t ) {

		if ( t === 0 ) return this;
		if ( t === 1 ) return this.copy( qb );

		var x = this._x, y = this._y, z = this._z, w = this._w;

		// http://www.euclideanspace.com/maths/algebra/realNormedAlgebra/quaternions/slerp/

		var cosHalfTheta = w * qb._w + x * qb._x + y * qb._y + z * qb._z;

		if ( cosHalfTheta < 0 ) {

			this._w = - qb._w;
			this._x = - qb._x;
			this._y = - qb._y;
			this._z = - qb._z;

			cosHalfTheta = - cosHalfTheta;

		} else {

			this.copy( qb );

		}

		if ( cosHalfTheta >= 1.0 ) {

			this._w = w;
			this._x = x;
			this._y = y;
			this._z = z;

			return this;

		}

		var halfTheta = Math.acos( cosHalfTheta );
		var sinHalfTheta = Math.sqrt( 1.0 - cosHalfTheta * cosHalfTheta );

		if ( Math.abs( sinHalfTheta ) < 0.001 ) {

			this._w = 0.5 * ( w + this._w );
			this._x = 0.5 * ( x + this._x );
			this._y = 0.5 * ( y + this._y );
			this._z = 0.5 * ( z + this._z );

			return this;

		}

		var ratioA = Math.sin( ( 1 - t ) * halfTheta ) / sinHalfTheta,
		ratioB = Math.sin( t * halfTheta ) / sinHalfTheta;

		this._w = ( w * ratioA + this._w * ratioB );
		this._x = ( x * ratioA + this._x * ratioB );
		this._y = ( y * ratioA + this._y * ratioB );
		this._z = ( z * ratioA + this._z * ratioB );

		this.onChangeCallback();

		return this;

	},

	equals: function ( quaternion ) {

		return ( quaternion._x === this._x ) && ( quaternion._y === this._y ) && ( quaternion._z === this._z ) && ( quaternion._w === this._w );

	},

	fromArray: function ( array, offset ) {

		if ( offset === undefined ) offset = 0;

		this._x = array[ offset ];
		this._y = array[ offset + 1 ];
		this._z = array[ offset + 2 ];
		this._w = array[ offset + 3 ];

		this.onChangeCallback();

		return this;

	},

	toArray: function ( array, offset ) {

		if ( array === undefined ) array = [];
		if ( offset === undefined ) offset = 0;

		array[ offset ] = this._x;
		array[ offset + 1 ] = this._y;
		array[ offset + 2 ] = this._z;
		array[ offset + 3 ] = this._w;

		return array;

	},

	onChange: function ( callback ) {

		this.onChangeCallback = callback;

		return this;

	},

	onChangeCallback: function () {},

	clone: function () {

		return new THREE.Quaternion( this._x, this._y, this._z, this._w );

	}

};

THREE.Quaternion.slerp = function ( qa, qb, qm, t ) {

	return qm.copy( qa ).slerp( qb, t );

}

/*** END Quaternion ***/
/*** START Vector2 ***/
/**
 * @author mrdoob / http://mrdoob.com/
 * @author philogb / http://blog.thejit.org/
 * @author egraether / http://egraether.com/
 * @author zz85 / http://www.lab4games.net/zz85/blog
 */

THREE.Vector2 = function ( x, y ) {

	this.x = x || 0;
	this.y = y || 0;

};

THREE.Vector2.prototype = {

	constructor: THREE.Vector2,

	set: function ( x, y ) {

		this.x = x;
		this.y = y;

		return this;

	},

	setX: function ( x ) {

		this.x = x;

		return this;

	},

	setY: function ( y ) {

		this.y = y;

		return this;

	},

	setComponent: function ( index, value ) {

		switch ( index ) {

			case 0: this.x = value; break;
			case 1: this.y = value; break;
			default: throw new Error( 'index is out of range: ' + index );

		}

	},

	getComponent: function ( index ) {

		switch ( index ) {

			case 0: return this.x;
			case 1: return this.y;
			default: throw new Error( 'index is out of range: ' + index );

		}

	},

	copy: function ( v ) {

		this.x = v.x;
		this.y = v.y;

		return this;

	},

	add: function ( v, w ) {

		if ( w !== undefined ) {

			console.warn( 'THREE.Vector2: .add() now only accepts one argument. Use .addVectors( a, b ) instead.' );
			return this.addVectors( v, w );

		}

		this.x += v.x;
		this.y += v.y;

		return this;

	},

	addVectors: function ( a, b ) {

		this.x = a.x + b.x;
		this.y = a.y + b.y;

		return this;

	},

	addScalar: function ( s ) {

		this.x += s;
		this.y += s;

		return this;

	},

	sub: function ( v, w ) {

		if ( w !== undefined ) {

			console.warn( 'THREE.Vector2: .sub() now only accepts one argument. Use .subVectors( a, b ) instead.' );
			return this.subVectors( v, w );

		}

		this.x -= v.x;
		this.y -= v.y;

		return this;

	},

	subVectors: function ( a, b ) {

		this.x = a.x - b.x;
		this.y = a.y - b.y;

		return this;

	},

	multiply: function ( v ) {

		this.x *= v.x;
		this.y *= v.y;

		return this;

	},

	multiplyScalar: function ( s ) {

		this.x *= s;
		this.y *= s;

		return this;

	},

	divide: function ( v ) {

		this.x /= v.x;
		this.y /= v.y;

		return this;

	},

	divideScalar: function ( scalar ) {

		if ( scalar !== 0 ) {

			var invScalar = 1 / scalar;

			this.x *= invScalar;
			this.y *= invScalar;

		} else {

			this.x = 0;
			this.y = 0;

		}

		return this;

	},

	min: function ( v ) {

		if ( this.x > v.x ) {

			this.x = v.x;

		}

		if ( this.y > v.y ) {

			this.y = v.y;

		}

		return this;

	},

	max: function ( v ) {

		if ( this.x < v.x ) {

			this.x = v.x;

		}

		if ( this.y < v.y ) {

			this.y = v.y;

		}

		return this;

	},

	clamp: function ( min, max ) {

		// This function assumes min < max, if this assumption isn't true it will not operate correctly

		if ( this.x < min.x ) {

			this.x = min.x;

		} else if ( this.x > max.x ) {

			this.x = max.x;

		}

		if ( this.y < min.y ) {

			this.y = min.y;

		} else if ( this.y > max.y ) {

			this.y = max.y;

		}

		return this;
	},

	clampScalar: ( function () {

		var min, max;

		return function ( minVal, maxVal ) {

			if ( min === undefined ) {

				min = new THREE.Vector2();
				max = new THREE.Vector2();

			}

			min.set( minVal, minVal );
			max.set( maxVal, maxVal );

			return this.clamp( min, max );

		};

	} )(),

	floor: function () {

		this.x = Math.floor( this.x );
		this.y = Math.floor( this.y );

		return this;

	},

	ceil: function () {

		this.x = Math.ceil( this.x );
		this.y = Math.ceil( this.y );

		return this;

	},

	round: function () {

		this.x = Math.round( this.x );
		this.y = Math.round( this.y );

		return this;

	},

	roundToZero: function () {

		this.x = ( this.x < 0 ) ? Math.ceil( this.x ) : Math.floor( this.x );
		this.y = ( this.y < 0 ) ? Math.ceil( this.y ) : Math.floor( this.y );

		return this;

	},

	negate: function () {

		this.x = - this.x;
		this.y = - this.y;

		return this;

	},

	dot: function ( v ) {

		return this.x * v.x + this.y * v.y;

	},

	lengthSq: function () {

		return this.x * this.x + this.y * this.y;

	},

	length: function () {

		return Math.sqrt( this.x * this.x + this.y * this.y );

	},

	normalize: function () {

		return this.divideScalar( this.length() );

	},

	distanceTo: function ( v ) {

		return Math.sqrt( this.distanceToSquared( v ) );

	},

	distanceToSquared: function ( v ) {

		var dx = this.x - v.x, dy = this.y - v.y;
		return dx * dx + dy * dy;

	},

	setLength: function ( l ) {

		var oldLength = this.length();

		if ( oldLength !== 0 && l !== oldLength ) {

			this.multiplyScalar( l / oldLength );
		}

		return this;

	},

	lerp: function ( v, alpha ) {

		this.x += ( v.x - this.x ) * alpha;
		this.y += ( v.y - this.y ) * alpha;

		return this;

	},

	equals: function ( v ) {

		return ( ( v.x === this.x ) && ( v.y === this.y ) );

	},

	fromArray: function ( array, offset ) {

		if ( offset === undefined ) offset = 0;

		this.x = array[ offset ];
		this.y = array[ offset + 1 ];

		return this;

	},

	toArray: function ( array, offset ) {

		if ( array === undefined ) array = [];
		if ( offset === undefined ) offset = 0;

		array[ offset ] = this.x;
		array[ offset + 1 ] = this.y;

		return array;

	},

	fromAttribute: function ( attribute, index, offset ) {

	    if ( offset === undefined ) offset = 0;

	    index = index * attribute.itemSize + offset;

	    this.x = attribute.array[ index ];
	    this.y = attribute.array[ index + 1 ];

	    return this;

	},

	clone: function () {

		return new THREE.Vector2( this.x, this.y );

	}

};
/*** END Vector2 ***/
/*** START Vector3 ***/

/**
 * @author mrdoob / http://mrdoob.com/
 * @author *kile / http://kile.stravaganza.org/
 * @author philogb / http://blog.thejit.org/
 * @author mikael emtinger / http://gomo.se/
 * @author egraether / http://egraether.com/
 * @author WestLangley / http://github.com/WestLangley
 */

THREE.Vector3 = function ( x, y, z ) {

	this.x = x || 0;
	this.y = y || 0;
	this.z = z || 0;

};

THREE.Vector3.prototype = {

	constructor: THREE.Vector3,

	set: function ( x, y, z ) {

		this.x = x;
		this.y = y;
		this.z = z;

		return this;

	},

	setX: function ( x ) {

		this.x = x;

		return this;

	},

	setY: function ( y ) {

		this.y = y;

		return this;

	},

	setZ: function ( z ) {

		this.z = z;

		return this;

	},

	setComponent: function ( index, value ) {

		switch ( index ) {

			case 0: this.x = value; break;
			case 1: this.y = value; break;
			case 2: this.z = value; break;
			default: throw new Error( 'index is out of range: ' + index );

		}

	},

	getComponent: function ( index ) {

		switch ( index ) {

			case 0: return this.x;
			case 1: return this.y;
			case 2: return this.z;
			default: throw new Error( 'index is out of range: ' + index );

		}

	},

	copy: function ( v ) {

		this.x = v.x;
		this.y = v.y;
		this.z = v.z;

		return this;

	},

	add: function ( v, w ) {

		if ( w !== undefined ) {

			console.warn( 'THREE.Vector3: .add() now only accepts one argument. Use .addVectors( a, b ) instead.' );
			return this.addVectors( v, w );

		}

		this.x += v.x;
		this.y += v.y;
		this.z += v.z;

		return this;

	},

	addScalar: function ( s ) {

		this.x += s;
		this.y += s;
		this.z += s;

		return this;

	},

	addVectors: function ( a, b ) {

		this.x = a.x + b.x;
		this.y = a.y + b.y;
		this.z = a.z + b.z;

		return this;

	},

	sub: function ( v, w ) {

		if ( w !== undefined ) {

			console.warn( 'THREE.Vector3: .sub() now only accepts one argument. Use .subVectors( a, b ) instead.' );
			return this.subVectors( v, w );

		}

		this.x -= v.x;
		this.y -= v.y;
		this.z -= v.z;

		return this;

	},

	subVectors: function ( a, b ) {

		this.x = a.x - b.x;
		this.y = a.y - b.y;
		this.z = a.z - b.z;

		return this;

	},

	multiply: function ( v, w ) {

		if ( w !== undefined ) {

			console.warn( 'THREE.Vector3: .multiply() now only accepts one argument. Use .multiplyVectors( a, b ) instead.' );
			return this.multiplyVectors( v, w );

		}

		this.x *= v.x;
		this.y *= v.y;
		this.z *= v.z;

		return this;

	},

	multiplyScalar: function ( scalar ) {

		this.x *= scalar;
		this.y *= scalar;
		this.z *= scalar;

		return this;

	},

	multiplyVectors: function ( a, b ) {

		this.x = a.x * b.x;
		this.y = a.y * b.y;
		this.z = a.z * b.z;

		return this;

	},

	applyEuler: function () {

		var quaternion;

		return function ( euler ) {

			if ( euler instanceof THREE.Euler === false ) {

				console.error( 'THREE.Vector3: .applyEuler() now expects a Euler rotation rather than a Vector3 and order.' );

			}

			if ( quaternion === undefined ) quaternion = new THREE.Quaternion();

			this.applyQuaternion( quaternion.setFromEuler( euler ) );

			return this;

		};

	}(),

	applyAxisAngle: function () {

		var quaternion;

		return function ( axis, angle ) {

			if ( quaternion === undefined ) quaternion = new THREE.Quaternion();

			this.applyQuaternion( quaternion.setFromAxisAngle( axis, angle ) );

			return this;

		};

	}(),

	applyMatrix3: function ( m ) {

		var x = this.x;
		var y = this.y;
		var z = this.z;

		var e = m.elements;

		this.x = e[ 0 ] * x + e[ 3 ] * y + e[ 6 ] * z;
		this.y = e[ 1 ] * x + e[ 4 ] * y + e[ 7 ] * z;
		this.z = e[ 2 ] * x + e[ 5 ] * y + e[ 8 ] * z;

		return this;

	},

	applyMatrix4: function ( m ) {

		// input: THREE.Matrix4 affine matrix

		var x = this.x, y = this.y, z = this.z;

		var e = m.elements;

		this.x = e[ 0 ] * x + e[ 4 ] * y + e[ 8 ]  * z + e[ 12 ];
		this.y = e[ 1 ] * x + e[ 5 ] * y + e[ 9 ]  * z + e[ 13 ];
		this.z = e[ 2 ] * x + e[ 6 ] * y + e[ 10 ] * z + e[ 14 ];

		return this;

	},

	applyProjection: function ( m ) {

		// input: THREE.Matrix4 projection matrix

		var x = this.x, y = this.y, z = this.z;

		var e = m.elements;
		var d = 1 / ( e[ 3 ] * x + e[ 7 ] * y + e[ 11 ] * z + e[ 15 ] ); // perspective divide

		this.x = ( e[ 0 ] * x + e[ 4 ] * y + e[ 8 ]  * z + e[ 12 ] ) * d;
		this.y = ( e[ 1 ] * x + e[ 5 ] * y + e[ 9 ]  * z + e[ 13 ] ) * d;
		this.z = ( e[ 2 ] * x + e[ 6 ] * y + e[ 10 ] * z + e[ 14 ] ) * d;

		return this;

	},

	applyQuaternion: function ( q ) {

		var x = this.x;
		var y = this.y;
		var z = this.z;

		var qx = q.x;
		var qy = q.y;
		var qz = q.z;
		var qw = q.w;

		// calculate quat * vector

		var ix =  qw * x + qy * z - qz * y;
		var iy =  qw * y + qz * x - qx * z;
		var iz =  qw * z + qx * y - qy * x;
		var iw = - qx * x - qy * y - qz * z;

		// calculate result * inverse quat

		this.x = ix * qw + iw * - qx + iy * - qz - iz * - qy;
		this.y = iy * qw + iw * - qy + iz * - qx - ix * - qz;
		this.z = iz * qw + iw * - qz + ix * - qy - iy * - qx;

		return this;

	},

	project: function () {

		var matrix;

		return function ( camera ) {

			if ( matrix === undefined ) matrix = new THREE.Matrix4();

			matrix.multiplyMatrices( camera.projectionMatrix, matrix.getInverse( camera.matrixWorld ) );
			return this.applyProjection( matrix );

		};

	}(),

	unproject: function () {

		var matrix;

		return function ( camera ) {

			if ( matrix === undefined ) matrix = new THREE.Matrix4();

			matrix.multiplyMatrices( camera.matrixWorld, matrix.getInverse( camera.projectionMatrix ) );
			return this.applyProjection( matrix );

		};

	}(),

	transformDirection: function ( m ) {

		// input: THREE.Matrix4 affine matrix
		// vector interpreted as a direction

		var x = this.x, y = this.y, z = this.z;

		var e = m.elements;

		this.x = e[ 0 ] * x + e[ 4 ] * y + e[ 8 ]  * z;
		this.y = e[ 1 ] * x + e[ 5 ] * y + e[ 9 ]  * z;
		this.z = e[ 2 ] * x + e[ 6 ] * y + e[ 10 ] * z;

		this.normalize();

		return this;

	},

	divide: function ( v ) {

		this.x /= v.x;
		this.y /= v.y;
		this.z /= v.z;

		return this;

	},

	divideScalar: function ( scalar ) {

		if ( scalar !== 0 ) {

			var invScalar = 1 / scalar;

			this.x *= invScalar;
			this.y *= invScalar;
			this.z *= invScalar;

		} else {

			this.x = 0;
			this.y = 0;
			this.z = 0;

		}

		return this;

	},

	min: function ( v ) {

		if ( this.x > v.x ) {

			this.x = v.x;

		}

		if ( this.y > v.y ) {

			this.y = v.y;

		}

		if ( this.z > v.z ) {

			this.z = v.z;

		}

		return this;

	},

	max: function ( v ) {

		if ( this.x < v.x ) {

			this.x = v.x;

		}

		if ( this.y < v.y ) {

			this.y = v.y;

		}

		if ( this.z < v.z ) {

			this.z = v.z;

		}

		return this;

	},

	clamp: function ( min, max ) {

		// This function assumes min < max, if this assumption isn't true it will not operate correctly

		if ( this.x < min.x ) {

			this.x = min.x;

		} else if ( this.x > max.x ) {

			this.x = max.x;

		}

		if ( this.y < min.y ) {

			this.y = min.y;

		} else if ( this.y > max.y ) {

			this.y = max.y;

		}

		if ( this.z < min.z ) {

			this.z = min.z;

		} else if ( this.z > max.z ) {

			this.z = max.z;

		}

		return this;

	},

	clampScalar: ( function () {

		var min, max;

		return function ( minVal, maxVal ) {

			if ( min === undefined ) {

				min = new THREE.Vector3();
				max = new THREE.Vector3();

			}

			min.set( minVal, minVal, minVal );
			max.set( maxVal, maxVal, maxVal );

			return this.clamp( min, max );

		};

	} )(),

	floor: function () {

		this.x = Math.floor( this.x );
		this.y = Math.floor( this.y );
		this.z = Math.floor( this.z );

		return this;

	},

	ceil: function () {

		this.x = Math.ceil( this.x );
		this.y = Math.ceil( this.y );
		this.z = Math.ceil( this.z );

		return this;

	},

	round: function () {

		this.x = Math.round( this.x );
		this.y = Math.round( this.y );
		this.z = Math.round( this.z );

		return this;

	},

	roundToZero: function () {

		this.x = ( this.x < 0 ) ? Math.ceil( this.x ) : Math.floor( this.x );
		this.y = ( this.y < 0 ) ? Math.ceil( this.y ) : Math.floor( this.y );
		this.z = ( this.z < 0 ) ? Math.ceil( this.z ) : Math.floor( this.z );

		return this;

	},

	negate: function () {

		this.x = - this.x;
		this.y = - this.y;
		this.z = - this.z;

		return this;

	},

	dot: function ( v ) {

		return this.x * v.x + this.y * v.y + this.z * v.z;

	},

	lengthSq: function () {

		return this.x * this.x + this.y * this.y + this.z * this.z;

	},

	length: function () {

		return Math.sqrt( this.x * this.x + this.y * this.y + this.z * this.z );

	},

	lengthManhattan: function () {

		return Math.abs( this.x ) + Math.abs( this.y ) + Math.abs( this.z );

	},

	normalize: function () {

		return this.divideScalar( this.length() );

	},

	setLength: function ( l ) {

		var oldLength = this.length();

		if ( oldLength !== 0 && l !== oldLength  ) {

			this.multiplyScalar( l / oldLength );
		}

		return this;

	},

	lerp: function ( v, alpha ) {

		this.x += ( v.x - this.x ) * alpha;
		this.y += ( v.y - this.y ) * alpha;
		this.z += ( v.z - this.z ) * alpha;

		return this;

	},

	cross: function ( v, w ) {

		if ( w !== undefined ) {

			console.warn( 'THREE.Vector3: .cross() now only accepts one argument. Use .crossVectors( a, b ) instead.' );
			return this.crossVectors( v, w );

		}

		var x = this.x, y = this.y, z = this.z;

		this.x = y * v.z - z * v.y;
		this.y = z * v.x - x * v.z;
		this.z = x * v.y - y * v.x;

		return this;

	},

	crossVectors: function ( a, b ) {

		var ax = a.x, ay = a.y, az = a.z;
		var bx = b.x, by = b.y, bz = b.z;

		this.x = ay * bz - az * by;
		this.y = az * bx - ax * bz;
		this.z = ax * by - ay * bx;

		return this;

	},

	projectOnVector: function () {

		var v1, dot;

		return function ( vector ) {

			if ( v1 === undefined ) v1 = new THREE.Vector3();

			v1.copy( vector ).normalize();

			dot = this.dot( v1 );

			return this.copy( v1 ).multiplyScalar( dot );

		};

	}(),

	projectOnPlane: function () {

		var v1;

		return function ( planeNormal ) {

			if ( v1 === undefined ) v1 = new THREE.Vector3();

			v1.copy( this ).projectOnVector( planeNormal );

			return this.sub( v1 );

		}

	}(),

	reflect: function () {

		// reflect incident vector off plane orthogonal to normal
		// normal is assumed to have unit length

		var v1;

		return function ( normal ) {

			if ( v1 === undefined ) v1 = new THREE.Vector3();

			return this.sub( v1.copy( normal ).multiplyScalar( 2 * this.dot( normal ) ) );

		}

	}(),

	angleTo: function ( v ) {

		var theta = this.dot( v ) / ( this.length() * v.length() );

		// clamp, to handle numerical problems

		return Math.acos( THREE.Math.clamp( theta, - 1, 1 ) );

	},

	distanceTo: function ( v ) {

		return Math.sqrt( this.distanceToSquared( v ) );

	},

	distanceToSquared: function ( v ) {

		var dx = this.x - v.x;
		var dy = this.y - v.y;
		var dz = this.z - v.z;

		return dx * dx + dy * dy + dz * dz;

	},

	setEulerFromRotationMatrix: function ( m, order ) {

		console.error( 'THREE.Vector3: .setEulerFromRotationMatrix() has been removed. Use Euler.setFromRotationMatrix() instead.' );

	},

	setEulerFromQuaternion: function ( q, order ) {

		console.error( 'THREE.Vector3: .setEulerFromQuaternion() has been removed. Use Euler.setFromQuaternion() instead.' );

	},

	getPositionFromMatrix: function ( m ) {

		console.warn( 'THREE.Vector3: .getPositionFromMatrix() has been renamed to .setFromMatrixPosition().' );

		return this.setFromMatrixPosition( m );

	},

	getScaleFromMatrix: function ( m ) {

		console.warn( 'THREE.Vector3: .getScaleFromMatrix() has been renamed to .setFromMatrixScale().' );

		return this.setFromMatrixScale( m );
	},

	getColumnFromMatrix: function ( index, matrix ) {

		console.warn( 'THREE.Vector3: .getColumnFromMatrix() has been renamed to .setFromMatrixColumn().' );

		return this.setFromMatrixColumn( index, matrix );

	},

	setFromMatrixPosition: function ( m ) {

		this.x = m.elements[ 12 ];
		this.y = m.elements[ 13 ];
		this.z = m.elements[ 14 ];

		return this;

	},

	setFromMatrixScale: function ( m ) {

		var sx = this.set( m.elements[ 0 ], m.elements[ 1 ], m.elements[  2 ] ).length();
		var sy = this.set( m.elements[ 4 ], m.elements[ 5 ], m.elements[  6 ] ).length();
		var sz = this.set( m.elements[ 8 ], m.elements[ 9 ], m.elements[ 10 ] ).length();

		this.x = sx;
		this.y = sy;
		this.z = sz;

		return this;
	},

	setFromMatrixColumn: function ( index, matrix ) {

		var offset = index * 4;

		var me = matrix.elements;

		this.x = me[ offset ];
		this.y = me[ offset + 1 ];
		this.z = me[ offset + 2 ];

		return this;

	},

	equals: function ( v ) {

		return ( ( v.x === this.x ) && ( v.y === this.y ) && ( v.z === this.z ) );

	},

	fromArray: function ( array, offset ) {

		if ( offset === undefined ) offset = 0;

		this.x = array[ offset ];
		this.y = array[ offset + 1 ];
		this.z = array[ offset + 2 ];

		return this;

	},

	toArray: function ( array, offset ) {

		if ( array === undefined ) array = [];
		if ( offset === undefined ) offset = 0;

		array[ offset ] = this.x;
		array[ offset + 1 ] = this.y;
		array[ offset + 2 ] = this.z;

		return array;

	},

	fromAttribute: function ( attribute, index, offset ) {

	    if ( offset === undefined ) offset = 0;

	    index = index * attribute.itemSize + offset;

	    this.x = attribute.array[ index ];
	    this.y = attribute.array[ index + 1 ];
	    this.z = attribute.array[ index + 2 ];

	    return this;

	},

	clone: function () {

		return new THREE.Vector3( this.x, this.y, this.z );

	}

};
/*** END Vector3 ***/
/*** START Euler ***/
/**
 * @author mrdoob / http://mrdoob.com/
 * @author WestLangley / http://github.com/WestLangley
 * @author bhouston / http://exocortex.com
 */

THREE.Euler = function ( x, y, z, order ) {

	this._x = x || 0;
	this._y = y || 0;
	this._z = z || 0;
	this._order = order || THREE.Euler.DefaultOrder;

};

THREE.Euler.RotationOrders = [ 'XYZ', 'YZX', 'ZXY', 'XZY', 'YXZ', 'ZYX' ];

THREE.Euler.DefaultOrder = 'XYZ';

THREE.Euler.prototype = {

	constructor: THREE.Euler,

	_x: 0, _y: 0, _z: 0, _order: THREE.Euler.DefaultOrder,

	get x () {

		return this._x;

	},

	set x ( value ) {

		this._x = value;
		this.onChangeCallback();

	},

	get y () {

		return this._y;

	},

	set y ( value ) {

		this._y = value;
		this.onChangeCallback();

	},

	get z () {

		return this._z;

	},

	set z ( value ) {

		this._z = value;
		this.onChangeCallback();

	},

	get order () {

		return this._order;

	},

	set order ( value ) {

		this._order = value;
		this.onChangeCallback();

	},

	set: function ( x, y, z, order ) {

		this._x = x;
		this._y = y;
		this._z = z;
		this._order = order || this._order;

		this.onChangeCallback();

		return this;

	},

	copy: function ( euler ) {

		this._x = euler._x;
		this._y = euler._y;
		this._z = euler._z;
		this._order = euler._order;

		this.onChangeCallback();

		return this;

	},

	setFromRotationMatrix: function ( m, order, update ) {

		var clamp = THREE.Math.clamp;

		// assumes the upper 3x3 of m is a pure rotation matrix (i.e, unscaled)

		var te = m.elements;
		var m11 = te[ 0 ], m12 = te[ 4 ], m13 = te[ 8 ];
		var m21 = te[ 1 ], m22 = te[ 5 ], m23 = te[ 9 ];
		var m31 = te[ 2 ], m32 = te[ 6 ], m33 = te[ 10 ];

		order = order || this._order;

		if ( order === 'XYZ' ) {

			this._y = Math.asin( clamp( m13, - 1, 1 ) );

			if ( Math.abs( m13 ) < 0.99999 ) {

				this._x = Math.atan2( - m23, m33 );
				this._z = Math.atan2( - m12, m11 );

			} else {

				this._x = Math.atan2( m32, m22 );
				this._z = 0;

			}

		} else if ( order === 'YXZ' ) {

			this._x = Math.asin( - clamp( m23, - 1, 1 ) );

			if ( Math.abs( m23 ) < 0.99999 ) {

				this._y = Math.atan2( m13, m33 );
				this._z = Math.atan2( m21, m22 );

			} else {

				this._y = Math.atan2( - m31, m11 );
				this._z = 0;

			}

		} else if ( order === 'ZXY' ) {

			this._x = Math.asin( clamp( m32, - 1, 1 ) );

			if ( Math.abs( m32 ) < 0.99999 ) {

				this._y = Math.atan2( - m31, m33 );
				this._z = Math.atan2( - m12, m22 );

			} else {

				this._y = 0;
				this._z = Math.atan2( m21, m11 );

			}

		} else if ( order === 'ZYX' ) {

			this._y = Math.asin( - clamp( m31, - 1, 1 ) );

			if ( Math.abs( m31 ) < 0.99999 ) {

				this._x = Math.atan2( m32, m33 );
				this._z = Math.atan2( m21, m11 );

			} else {

				this._x = 0;
				this._z = Math.atan2( - m12, m22 );

			}

		} else if ( order === 'YZX' ) {

			this._z = Math.asin( clamp( m21, - 1, 1 ) );

			if ( Math.abs( m21 ) < 0.99999 ) {

				this._x = Math.atan2( - m23, m22 );
				this._y = Math.atan2( - m31, m11 );

			} else {

				this._x = 0;
				this._y = Math.atan2( m13, m33 );

			}

		} else if ( order === 'XZY' ) {

			this._z = Math.asin( - clamp( m12, - 1, 1 ) );

			if ( Math.abs( m12 ) < 0.99999 ) {

				this._x = Math.atan2( m32, m22 );
				this._y = Math.atan2( m13, m11 );

			} else {

				this._x = Math.atan2( - m23, m33 );
				this._y = 0;

			}

		} else {

			console.warn( 'THREE.Euler: .setFromRotationMatrix() given unsupported order: ' + order )

		}

		this._order = order;

		if ( update !== false ) this.onChangeCallback();

		return this;

	},

	setFromQuaternion: function () {

		var matrix;

		return function ( q, order, update ) {

			if ( matrix === undefined ) matrix = new THREE.Matrix4();
			matrix.makeRotationFromQuaternion( q );
			this.setFromRotationMatrix( matrix, order, update );

			return this;

		};

	}(),

	setFromVector3: function ( v, order ) {

		return this.set( v.x, v.y, v.z, order || this._order );

	},

	reorder: function () {

		// WARNING: this discards revolution information -bhouston

		var q = new THREE.Quaternion();

		return function ( newOrder ) {

			q.setFromEuler( this );
			this.setFromQuaternion( q, newOrder );

		};

	}(),

	equals: function ( euler ) {

		return ( euler._x === this._x ) && ( euler._y === this._y ) && ( euler._z === this._z ) && ( euler._order === this._order );

	},

	fromArray: function ( array ) {

		this._x = array[ 0 ];
		this._y = array[ 1 ];
		this._z = array[ 2 ];
		if ( array[ 3 ] !== undefined ) this._order = array[ 3 ];

		this.onChangeCallback();

		return this;

	},

	toArray: function () {

		return [ this._x, this._y, this._z, this._order ];

	},

	toVector3: function ( optionalResult ) {

		if ( optionalResult ) {

			return optionalResult.set( this._x, this._y, this._z );

		} else {

			return new THREE.Vector3( this._x, this._y, this._z );

		}

	},

	onChange: function ( callback ) {

		this.onChangeCallback = callback;

		return this;

	},

	onChangeCallback: function () {},

	clone: function () {

		return new THREE.Euler( this._x, this._y, this._z, this._order );

	}

};
/*** END Euler ***/
/*** START Math ***/
/**
 * @author alteredq / http://alteredqualia.com/
 * @author mrdoob / http://mrdoob.com/
 */

THREE.Math = {

	generateUUID: function () {

		// http://www.broofa.com/Tools/Math.uuid.htm

		var chars = '0123456789ABCDEFGHIJKLMNOPQRSTUVWXYZabcdefghijklmnopqrstuvwxyz'.split( '' );
		var uuid = new Array( 36 );
		var rnd = 0, r;

		return function () {

			for ( var i = 0; i < 36; i ++ ) {

				if ( i == 8 || i == 13 || i == 18 || i == 23 ) {

					uuid[ i ] = '-';

				} else if ( i == 14 ) {

					uuid[ i ] = '4';

				} else {

					if ( rnd <= 0x02 ) rnd = 0x2000000 + ( Math.random() * 0x1000000 ) | 0;
					r = rnd & 0xf;
					rnd = rnd >> 4;
					uuid[ i ] = chars[ ( i == 19 ) ? ( r & 0x3 ) | 0x8 : r ];

				}
			}

			return uuid.join( '' );

		};

	}(),

	// Clamp value to range <a, b>

	clamp: function ( x, a, b ) {

		return ( x < a ) ? a : ( ( x > b ) ? b : x );

	},

	// Clamp value to range <a, inf)

	clampBottom: function ( x, a ) {

		return x < a ? a : x;

	},

	// Linear mapping from range <a1, a2> to range <b1, b2>

	mapLinear: function ( x, a1, a2, b1, b2 ) {

		return b1 + ( x - a1 ) * ( b2 - b1 ) / ( a2 - a1 );

	},

	// http://en.wikipedia.org/wiki/Smoothstep

	smoothstep: function ( x, min, max ) {

		if ( x <= min ) return 0;
		if ( x >= max ) return 1;

		x = ( x - min ) / ( max - min );

		return x * x * ( 3 - 2 * x );

	},

	smootherstep: function ( x, min, max ) {

		if ( x <= min ) return 0;
		if ( x >= max ) return 1;

		x = ( x - min ) / ( max - min );

		return x * x * x * ( x * ( x * 6 - 15 ) + 10 );

	},

	// Random float from <0, 1> with 16 bits of randomness
	// (standard Math.random() creates repetitive patterns when applied over larger space)

	random16: function () {

		return ( 65280 * Math.random() + 255 * Math.random() ) / 65535;

	},

	// Random integer from <low, high> interval

	randInt: function ( low, high ) {

		return Math.floor( this.randFloat( low, high ) );

	},

	// Random float from <low, high> interval

	randFloat: function ( low, high ) {

		return low + Math.random() * ( high - low );

	},

	// Random float from <-range/2, range/2> interval

	randFloatSpread: function ( range ) {

		return range * ( 0.5 - Math.random() );

	},

	degToRad: function () {

		var degreeToRadiansFactor = Math.PI / 180;

		return function ( degrees ) {

			return degrees * degreeToRadiansFactor;

		};

	}(),

	radToDeg: function () {

		var radianToDegreesFactor = 180 / Math.PI;

		return function ( radians ) {

			return radians * radianToDegreesFactor;

		};

	}(),

	isPowerOfTwo: function ( value ) {

		return ( value & ( value - 1 ) ) === 0 && value !== 0;

	},

	nextPowerOfTwo: function ( value ) {

		value --;
		value |= value >> 1;
		value |= value >> 2;
		value |= value >> 4;
		value |= value >> 8;
		value |= value >> 16;
		value ++;

		return value;
	}

};

/*** END Math ***/

}

module.exports = THREE;

},{}],10:[function(require,module,exports){
/*
 * Copyright 2015 Google Inc. All Rights Reserved.
 * Licensed under the Apache License, Version 2.0 (the "License");
 * you may not use this file except in compliance with the License.
 * You may obtain a copy of the License at
 *
 *     http://www.apache.org/licenses/LICENSE-2.0
 *
 * Unless required by applicable law or agreed to in writing, software
 * distributed under the License is distributed on an "AS IS" BASIS,
 * WITHOUT WARRANTIES OR CONDITIONS OF ANY KIND, either express or implied.
 * See the License for the specific language governing permissions and
 * limitations under the License.
 */
var THREE = require('./three-math.js');

var ROTATE_SPEED = 0.5;
/**
 * Provides a quaternion responsible for pre-panning the scene before further
 * transformations due to device sensors.
 */
function TouchPanner() {
  window.addEventListener('touchstart', this.onTouchStart_.bind(this));
  window.addEventListener('touchmove', this.onTouchMove_.bind(this));
  window.addEventListener('touchend', this.onTouchEnd_.bind(this));

  this.isTouching = false;
  this.rotateStart = new THREE.Vector2();
  this.rotateEnd = new THREE.Vector2();
  this.rotateDelta = new THREE.Vector2();

  this.theta = 0;
  this.orientation = new THREE.Quaternion();
}

TouchPanner.prototype.getOrientation = function() {
  this.orientation.setFromEuler(new THREE.Euler(0, 0, this.theta));
  return this.orientation;
};

TouchPanner.prototype.resetSensor = function() {
  this.theta = 0;
};

TouchPanner.prototype.onTouchStart_ = function(e) {
  // Only respond if there is exactly one touch.
  if (e.touches.length != 1) {
    return;
  }
  this.rotateStart.set(e.touches[0].pageX, e.touches[0].pageY);
  this.isTouching = true;
};

TouchPanner.prototype.onTouchMove_ = function(e) {
  if (!this.isTouching) {
    return;
  }
  this.rotateEnd.set(e.touches[0].pageX, e.touches[0].pageY);
  this.rotateDelta.subVectors(this.rotateEnd, this.rotateStart);
  this.rotateStart.copy(this.rotateEnd);

  var element = document.body;
  this.theta += 2 * Math.PI * this.rotateDelta.x / element.clientWidth * ROTATE_SPEED;
};

TouchPanner.prototype.onTouchEnd_ = function(e) {
  this.isTouching = false;
};

module.exports = TouchPanner;

},{"./three-math.js":9}],11:[function(require,module,exports){
/*
 * Copyright 2015 Google Inc. All Rights Reserved.
 * Licensed under the Apache License, Version 2.0 (the "License");
 * you may not use this file except in compliance with the License.
 * You may obtain a copy of the License at
 *
 *     http://www.apache.org/licenses/LICENSE-2.0
 *
 * Unless required by applicable law or agreed to in writing, software
 * distributed under the License is distributed on an "AS IS" BASIS,
 * WITHOUT WARRANTIES OR CONDITIONS OF ANY KIND, either express or implied.
 * See the License for the specific language governing permissions and
 * limitations under the License.
 */
var Util = window.Util || {};

Util.MIN_TIMESTEP = 0.001;
Util.MAX_TIMESTEP = 1;

Util.clamp = function(value, min, max) {
  return Math.min(Math.max(min, value), max);
};

<<<<<<< HEAD
Util.mapRange = function(value, minDomain, maxDomain, minRange, maxRange) {
  // If we're out of range, return an invalid value.
  var percent = (value - minDomain) / (maxDomain - minDomain);
  // Clamp percent to [0, 1].
  percent = Util.clamp(percent, 0, 1);
  return minRange + percent * (maxRange - minRange);
};

=======
Util.isIOS = function() {
  return /iPad|iPhone|iPod/.test(navigator.platform);
};

// Helper method to validate the time steps of sensor timestamps.
Util.isTimestampDeltaValid = function(timestampDeltaS) {
  if (isNaN(timestampDeltaS)) {
    return false;
  }
  if (timestampDeltaS <= Util.MIN_TIMESTEP) {
    return false;
  }
  if (timestampDeltaS > Util.MAX_TIMESTEP) {
    return false;
  }
  return true;
}


>>>>>>> 818aea86
module.exports = Util;

},{}],12:[function(require,module,exports){
/*
 * Copyright 2015 Google Inc. All Rights Reserved.
 * Licensed under the Apache License, Version 2.0 (the "License");
 * you may not use this file except in compliance with the License.
 * You may obtain a copy of the License at
 *
 *     http://www.apache.org/licenses/LICENSE-2.0
 *
 * Unless required by applicable law or agreed to in writing, software
 * distributed under the License is distributed on an "AS IS" BASIS,
 * WITHOUT WARRANTIES OR CONDITIONS OF ANY KIND, either express or implied.
 * See the License for the specific language governing permissions and
 * limitations under the License.
 */

var CardboardHMDVRDevice = require('./cardboard-hmd-vr-device.js');
//var OrientationPositionSensorVRDevice = require('./orientation-position-sensor-vr-device.js');
var FusionPositionSensorVRDevice = require('./fusion-position-sensor-vr-device.js');
var MouseKeyboardPositionSensorVRDevice = require('./mouse-keyboard-position-sensor-vr-device.js');
// Uncomment to add positional tracking via webcam.
//var WebcamPositionSensorVRDevice = require('./webcam-position-sensor-vr-device.js');
var HMDVRDevice = require('./base.js').HMDVRDevice;
var PositionSensorVRDevice = require('./base.js').PositionSensorVRDevice;

function WebVRPolyfill() {
  this.devices = [];

  if (!this.isWebVRAvailable()) {
    this.enablePolyfill();
  }
}

WebVRPolyfill.prototype.isWebVRAvailable = function() {
  return ('getVRDevices' in navigator) || ('mozGetVRDevices' in navigator);
};


WebVRPolyfill.prototype.enablePolyfill = function() {
  // Initialize our virtual VR devices.
  if (this.isCardboardCompatible()) {
    this.devices.push(new CardboardHMDVRDevice());
  }

  // Polyfill using the right position sensor.
  if (this.isMobile()) {
    //this.devices.push(new OrientationPositionSensorVRDevice());
    this.devices.push(new FusionPositionSensorVRDevice());
  } else {
    this.devices.push(new MouseKeyboardPositionSensorVRDevice());
    // Uncomment to add positional tracking via webcam.
    //this.devices.push(new WebcamPositionSensorVRDevice());
  }

  // Provide navigator.getVRDevices.
  navigator.getVRDevices = this.getVRDevices.bind(this);

  // Provide the CardboardHMDVRDevice and PositionSensorVRDevice objects.
  window.HMDVRDevice = HMDVRDevice;
  window.PositionSensorVRDevice = PositionSensorVRDevice;
};

WebVRPolyfill.prototype.getVRDevices = function() {
  var devices = this.devices;
  return new Promise(function(resolve, reject) {
    try {
      resolve(devices);
    } catch (e) {
      reject(e);
    }
  });
};

/**
 * Determine if a device is mobile.
 */
WebVRPolyfill.prototype.isMobile = function() {
  return /Android/i.test(navigator.userAgent) ||
      /iPhone|iPad|iPod/i.test(navigator.userAgent);
};

WebVRPolyfill.prototype.isCardboardCompatible = function() {
  // For now, support all iOS and Android devices.
  // Also enable the WebVRConfig.FORCE_VR flag for debugging.
  return this.isMobile() || WebVRConfig.FORCE_ENABLE_VR;
};

module.exports = WebVRPolyfill;

},{"./base.js":1,"./cardboard-hmd-vr-device.js":2,"./fusion-position-sensor-vr-device.js":4,"./mouse-keyboard-position-sensor-vr-device.js":6}]},{},[5]);<|MERGE_RESOLUTION|>--- conflicted
+++ resolved
@@ -294,14 +294,8 @@
 var ComplementaryFilter = require('./complementary-filter.js');
 var PosePredictor = require('./pose-predictor.js');
 var TouchPanner = require('./touch-panner.js');
-<<<<<<< HEAD
-var Util = require('./util.js');
-
-WEBVR_YAW_ONLY = false;
-=======
 var THREE = require('./three-math.js');
 var Util = require('./util.js');
->>>>>>> 818aea86
 
 /**
  * The positional sensor, implemented using DeviceMotion APIs.
@@ -392,44 +386,6 @@
   this.accelerometer.set(-accGravity.x, -accGravity.y, -accGravity.z);
   this.gyroscope.set(rotRate.alpha, rotRate.beta, rotRate.gamma);
 
-<<<<<<< HEAD
-  // Rotation around the z-axis.
-  var alpha = THREE.Math.degToRad(this.deviceOrientation.alpha);
-  // Front-to-back (in portrait) rotation (x-axis).
-  var beta = THREE.Math.degToRad(this.deviceOrientation.beta);
-  // Left to right (in portrait) rotation (y-axis).
-  var gamma = THREE.Math.degToRad(this.deviceOrientation.gamma);
-  var orient = THREE.Math.degToRad(this.screenOrientation);
-
-  // Use three.js to convert to quaternion. Lifted from
-  // https://github.com/richtr/threeVR/blob/master/js/DeviceOrientationController.js
-  this.deviceEuler.set(beta, alpha, -gamma, 'YXZ');
-  this.tmpQuaternion.setFromEuler(this.deviceEuler);
-  this.minusHalfAngle = -orient / 2;
-  this.screenTransform.set(0, Math.sin(this.minusHalfAngle), 0, Math.cos(this.minusHalfAngle));
-  // Take into account the reset transformation.
-  this.finalQuaternion.copy(this.resetTransform);
-  // And any rotations done via touch events.
-  this.finalQuaternion.multiply(this.touchPanner.getOrientation());
-  this.finalQuaternion.multiply(this.tmpQuaternion);
-  this.finalQuaternion.multiply(this.screenTransform);
-  this.finalQuaternion.multiply(this.worldTransform);
-
-  this.posePredictor.setScreenOrientation(this.screenOrientation);
-
-  var bestTime = this.deviceOrientation.timeStamp;
-  var rotRate = this.deviceMotion && this.deviceMotion.rotationRate;
-  var out = this.posePredictor.getPrediction(
-      this.finalQuaternion, rotRate, bestTime);
-
-  // Adjust for pitch constraints (for non-spherical panos).
-  if (WEBVR_YAW_ONLY) {
-    out.x = 0;
-    out.z = 0;
-    out.normalize();
-  }
-  return out;
-=======
   // In iOS, rotationRate is reported in degrees, so we first convert to
   // radians.
   if (Util.isIOS()) {
@@ -440,7 +396,6 @@
   this.filter.addGyroMeasurement(this.gyroscope, timestampS);
 
   this.previousTimestampS = timestampS;
->>>>>>> 818aea86
 };
 
 FusionPositionSensorVRDevice.prototype.onScreenOrientationChange_ =
@@ -466,13 +421,9 @@
 };
 
 
-<<<<<<< HEAD
-},{"./base.js":1,"./pose-predictor.js":6,"./three-math.js":7,"./touch-panner.js":8,"./util.js":9}],4:[function(require,module,exports){
-=======
 module.exports = FusionPositionSensorVRDevice;
 
 },{"./base.js":1,"./complementary-filter.js":3,"./pose-predictor.js":7,"./three-math.js":9,"./touch-panner.js":10,"./util.js":11}],5:[function(require,module,exports){
->>>>>>> 818aea86
 /*
  * Copyright 2015 Google Inc. All Rights Reserved.
  * Licensed under the Apache License, Version 2.0 (the "License");
@@ -3153,16 +3104,6 @@
   return Math.min(Math.max(min, value), max);
 };
 
-<<<<<<< HEAD
-Util.mapRange = function(value, minDomain, maxDomain, minRange, maxRange) {
-  // If we're out of range, return an invalid value.
-  var percent = (value - minDomain) / (maxDomain - minDomain);
-  // Clamp percent to [0, 1].
-  percent = Util.clamp(percent, 0, 1);
-  return minRange + percent * (maxRange - minRange);
-};
-
-=======
 Util.isIOS = function() {
   return /iPad|iPhone|iPod/.test(navigator.platform);
 };
@@ -3181,8 +3122,6 @@
   return true;
 }
 
-
->>>>>>> 818aea86
 module.exports = Util;
 
 },{}],12:[function(require,module,exports){
